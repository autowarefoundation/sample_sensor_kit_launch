# Copyright 2020 Tier IV, Inc. All rights reserved.
#
# Licensed under the Apache License, Version 2.0 (the "License");
# you may not use this file except in compliance with the License.
# You may obtain a copy of the License at
#
#     http://www.apache.org/licenses/LICENSE-2.0
#
# Unless required by applicable law or agreed to in writing, software
# distributed under the License is distributed on an "AS IS" BASIS,
# WITHOUT WARRANTIES OR CONDITIONS OF ANY KIND, either express or implied.
# See the License for the specific language governing permissions and
# limitations under the License.


import launch
from launch.actions import DeclareLaunchArgument
from launch.actions import OpaqueFunction
from launch.actions import SetLaunchConfiguration
from launch.conditions import IfCondition
from launch.conditions import UnlessCondition
from launch.substitutions import LaunchConfiguration
from launch_ros.actions import LoadComposableNodes
from launch_ros.descriptions import ComposableNode


def launch_setup(context, *args, **kwargs):
    # set concat filter as a component
<<<<<<< HEAD

    # separate components for backward compatibility
    separate_pointcloud_sync_and_concatenate_nodes_str: str = LaunchConfiguration(
        "concatenate_data__separate_pointcloud_sync_and_concatenate_nodes"
    ).perform(context)
    separate_pointcloud_sync_and_concatenate_nodes: bool = (
        separate_pointcloud_sync_and_concatenate_nodes_str.lower() == "true"
    )

    if not separate_pointcloud_sync_and_concatenate_nodes:
        # legacy mode for backward compatibility. Not used in default.
        sync_and_concat_component = ComposableNode(
            package="pointcloud_preprocessor",
            plugin="pointcloud_preprocessor::PointCloudConcatenateDataSynchronizerComponent",
            name="concatenate_data",
            remappings=[
                ("~/input/twist", "/sensing/vehicle_velocity_converter/twist_with_covariance"),
                ("output", "concatenated/pointcloud"),
            ],
            parameters=[
                {
                    "input_topics": [
                        "/sensing/lidar/top/pointcloud",
                        "/sensing/lidar/left/pointcloud",
                        "/sensing/lidar/right/pointcloud",
                    ],
                    "output_frame": LaunchConfiguration("base_frame"),
                    "input_twist_topic_type": "twist",
                }
            ],
            extra_arguments=[{"use_intra_process_comms": LaunchConfiguration("use_intra_process")}],
        )
        concat_components = [sync_and_concat_component]
    else:
        time_sync_component = ComposableNode(
            package="pointcloud_preprocessor",
            plugin="pointcloud_preprocessor::PointCloudDataSynchronizerComponent",
            name="synchronizer_filter",
            remappings=[
                ("~/input/twist", "/sensing/vehicle_velocity_converter/twist_with_covariance"),
            ],
            parameters=[
                {
                    "input_topics": [
                        "/sensing/lidar/top/pointcloud",
                        "/sensing/lidar/left/pointcloud",
                        "/sensing/lidar/right/pointcloud",
                    ],
                    "output_frame": LaunchConfiguration("base_frame"),
                    "approximate_sync": True,
                }
            ],
            extra_arguments=[{"use_intra_process_comms": LaunchConfiguration("use_intra_process")}],
        )

        concat_component = ComposableNode(
            package="pointcloud_preprocessor",
            plugin="pointcloud_preprocessor::PointCloudConcatenationComponent",
            name="concatenate_filter",
            remappings=[("output", "concatenated/pointcloud")],
            parameters=[
                {
                    # actual input topics becomes + "_synchronized"
                    "input_topics": [
                        "/sensing/lidar/top/pointcloud",
                        "/sensing/lidar/left/pointcloud",
                        "/sensing/lidar/right/pointcloud",
                    ],
                    "output_frame": LaunchConfiguration("base_frame"),
                    "approximate_sync": True,
                }
            ],
            extra_arguments=[{"use_intra_process_comms": LaunchConfiguration("use_intra_process")}],
        )
        concat_components = [time_sync_component, concat_component]

    # set container to run all required components in the same process
    container = ComposableNodeContainer(
        name=LaunchConfiguration("container_name"),
        namespace="",
        package="rclcpp_components",
        executable=LaunchConfiguration("container_executable"),
        composable_node_descriptions=[],
        condition=UnlessCondition(LaunchConfiguration("use_pointcloud_container")),
        output="screen",
    )

    target_container = (
        container
        if UnlessCondition(LaunchConfiguration("use_pointcloud_container")).evaluate(context)
        else LaunchConfiguration("container_name")
    )

    # load concat or passthrough filter
    concat_loader = LoadComposableNodes(
        composable_node_descriptions=concat_components,
        target_container=target_container,
=======
    concat_component = ComposableNode(
        package="pointcloud_preprocessor",
        plugin="pointcloud_preprocessor::PointCloudConcatenateDataSynchronizerComponent",
        name="concatenate_data",
        remappings=[
            ("~/input/twist", "/sensing/vehicle_velocity_converter/twist_with_covariance"),
            ("output", "concatenated/pointcloud"),
        ],
        parameters=[
            {
                "input_topics": [
                    "/sensing/lidar/top/pointcloud_before_sync",
                    "/sensing/lidar/left/pointcloud_before_sync",
                    "/sensing/lidar/right/pointcloud_before_sync",
                ],
                "output_frame": LaunchConfiguration("base_frame"),
                "input_twist_topic_type": "twist",
                "publish_synchronized_pointcloud": True,
            }
        ],
        extra_arguments=[{"use_intra_process_comms": LaunchConfiguration("use_intra_process")}],
    )

    # load concat or passthrough filter
    concat_loader = LoadComposableNodes(
        composable_node_descriptions=[concat_component],
        target_container=LaunchConfiguration("pointcloud_container_name"),
>>>>>>> bfe22609
        condition=IfCondition(LaunchConfiguration("use_concat_filter")),
    )

    return [concat_loader]


def generate_launch_description():
    launch_arguments = []

    def add_launch_arg(name: str, default_value=None):
        launch_arguments.append(DeclareLaunchArgument(name, default_value=default_value))

    add_launch_arg("base_frame", "base_link")
    add_launch_arg("use_multithread", "False")
    add_launch_arg("use_intra_process", "False")
<<<<<<< HEAD
    add_launch_arg("use_pointcloud_container", "False")
    add_launch_arg("container_name", "pointcloud_preprocessor_container")
    add_launch_arg("concatenate_data__separate_pointcloud_sync_and_concatenate_nodes", "True")
=======
    add_launch_arg("pointcloud_container_name", "pointcloud_container")
>>>>>>> bfe22609

    set_container_executable = SetLaunchConfiguration(
        "container_executable",
        "component_container",
        condition=UnlessCondition(LaunchConfiguration("use_multithread")),
    )

    set_container_mt_executable = SetLaunchConfiguration(
        "container_executable",
        "component_container_mt",
        condition=IfCondition(LaunchConfiguration("use_multithread")),
    )

    return launch.LaunchDescription(
        launch_arguments
        + [set_container_executable, set_container_mt_executable]
        + [OpaqueFunction(function=launch_setup)]
    )<|MERGE_RESOLUTION|>--- conflicted
+++ resolved
@@ -26,7 +26,6 @@
 
 def launch_setup(context, *args, **kwargs):
     # set concat filter as a component
-<<<<<<< HEAD
 
     # separate components for backward compatibility
     separate_pointcloud_sync_and_concatenate_nodes_str: str = LaunchConfiguration(
@@ -49,9 +48,9 @@
             parameters=[
                 {
                     "input_topics": [
-                        "/sensing/lidar/top/pointcloud",
-                        "/sensing/lidar/left/pointcloud",
-                        "/sensing/lidar/right/pointcloud",
+                        "/sensing/lidar/top/pointcloud_before_sync",
+                        "/sensing/lidar/left/pointcloud_before_sync",
+                        "/sensing/lidar/right/pointcloud_before_sync",
                     ],
                     "output_frame": LaunchConfiguration("base_frame"),
                     "input_twist_topic_type": "twist",
@@ -71,9 +70,9 @@
             parameters=[
                 {
                     "input_topics": [
-                        "/sensing/lidar/top/pointcloud",
-                        "/sensing/lidar/left/pointcloud",
-                        "/sensing/lidar/right/pointcloud",
+                        "/sensing/lidar/top/pointcloud_before_sync",
+                        "/sensing/lidar/left/pointcloud_before_sync",
+                        "/sensing/lidar/right/pointcloud_before_sync",
                     ],
                     "output_frame": LaunchConfiguration("base_frame"),
                     "approximate_sync": True,
@@ -105,7 +104,7 @@
 
     # set container to run all required components in the same process
     container = ComposableNodeContainer(
-        name=LaunchConfiguration("container_name"),
+        name=LaunchConfiguration("pointcloud_container_name"),
         namespace="",
         package="rclcpp_components",
         executable=LaunchConfiguration("container_executable"),
@@ -117,42 +116,13 @@
     target_container = (
         container
         if UnlessCondition(LaunchConfiguration("use_pointcloud_container")).evaluate(context)
-        else LaunchConfiguration("container_name")
+        else LaunchConfiguration("pointcloud_container_name")
     )
 
     # load concat or passthrough filter
     concat_loader = LoadComposableNodes(
         composable_node_descriptions=concat_components,
         target_container=target_container,
-=======
-    concat_component = ComposableNode(
-        package="pointcloud_preprocessor",
-        plugin="pointcloud_preprocessor::PointCloudConcatenateDataSynchronizerComponent",
-        name="concatenate_data",
-        remappings=[
-            ("~/input/twist", "/sensing/vehicle_velocity_converter/twist_with_covariance"),
-            ("output", "concatenated/pointcloud"),
-        ],
-        parameters=[
-            {
-                "input_topics": [
-                    "/sensing/lidar/top/pointcloud_before_sync",
-                    "/sensing/lidar/left/pointcloud_before_sync",
-                    "/sensing/lidar/right/pointcloud_before_sync",
-                ],
-                "output_frame": LaunchConfiguration("base_frame"),
-                "input_twist_topic_type": "twist",
-                "publish_synchronized_pointcloud": True,
-            }
-        ],
-        extra_arguments=[{"use_intra_process_comms": LaunchConfiguration("use_intra_process")}],
-    )
-
-    # load concat or passthrough filter
-    concat_loader = LoadComposableNodes(
-        composable_node_descriptions=[concat_component],
-        target_container=LaunchConfiguration("pointcloud_container_name"),
->>>>>>> bfe22609
         condition=IfCondition(LaunchConfiguration("use_concat_filter")),
     )
 
@@ -168,13 +138,9 @@
     add_launch_arg("base_frame", "base_link")
     add_launch_arg("use_multithread", "False")
     add_launch_arg("use_intra_process", "False")
-<<<<<<< HEAD
     add_launch_arg("use_pointcloud_container", "False")
-    add_launch_arg("container_name", "pointcloud_preprocessor_container")
     add_launch_arg("concatenate_data__separate_pointcloud_sync_and_concatenate_nodes", "True")
-=======
     add_launch_arg("pointcloud_container_name", "pointcloud_container")
->>>>>>> bfe22609
 
     set_container_executable = SetLaunchConfiguration(
         "container_executable",
